--- conflicted
+++ resolved
@@ -1,60 +1,3 @@
-<<<<<<< HEAD
-import Link from "next/link";
-
-export default function Home() {
-  return (
-    <div className="min-h-screen bg-gray-50">
-      <div className="max-w-6xl mx-auto px-8 py-16">
-        <div className="text-center">
-          <h1 className="text-4xl font-bold text-gray-900 mb-6">
-            Welcome to Nivaro
-          </h1>
-          <p className="text-xl text-gray-600 mb-12 max-w-2xl mx-auto">
-            Your comprehensive platform for managing student club activities, meetings, and events.
-          </p>
-
-          <div className="grid md:grid-cols-2 gap-8 max-w-4xl mx-auto">
-            {/* Meetings Card */}
-            <Link 
-              href="/meetings"
-              className="bg-white rounded-lg shadow-md p-8 hover:shadow-lg transition-shadow border border-gray-200"
-            >
-              <div className="text-center">
-                <div className="text-5xl mb-4">📅</div>
-                <h2 className="text-2xl font-semibold text-gray-900 mb-4">
-                  Meetings & Events
-                </h2>
-                <p className="text-gray-600 mb-6">
-                  Schedule meetings, workshops, and social events. Manage RSVPs and track attendance.
-                </p>
-                <div className="text-blue-600 font-medium">
-                  Explore Meetings →
-                </div>
-              </div>
-            </Link>
-
-            {/* Coming Soon Card */}
-            <div className="bg-white rounded-lg shadow-md p-8 border border-gray-200 opacity-75">
-              <div className="text-center">
-                <div className="text-5xl mb-4">👥</div>
-                <h2 className="text-2xl font-semibold text-gray-900 mb-4">
-                  Club Management
-                </h2>
-                <p className="text-gray-600 mb-6">
-                  Manage members, roles, and club information. Track member engagement and activities.
-                </p>
-                <div className="text-gray-400 font-medium">
-                  Coming Soon
-                </div>
-              </div>
-            </div>
-          </div>
-
-          <div className="mt-16 text-center">
-            <p className="text-gray-500">
-              Built for student organizations to streamline communication and event management.
-            </p>
-=======
 import Link from 'next/link';
 
 export default function Home() {
@@ -104,7 +47,6 @@
                 View Demo Club
               </Link>
             </div>
->>>>>>> c121dc96
           </div>
         </div>
       </div>
