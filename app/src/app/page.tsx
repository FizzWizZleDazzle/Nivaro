--- conflicted
+++ resolved
@@ -1,57 +1,3 @@
-<<<<<<< HEAD
-import Image from "next/image";
-import Link from "next/link";
-
-export default function Home() {
-  return (
-    <div className="font-sans grid grid-rows-[20px_1fr_20px] items-center justify-items-center min-h-screen p-8 pb-20 gap-16 sm:p-20">
-      <main className="flex flex-col gap-[32px] row-start-2 items-center sm:items-start">
-        <Image
-          className="dark:invert"
-          src="/next.svg"
-          alt="Next.js logo"
-          width={180}
-          height={38}
-          priority
-        />
-        <ol className="font-mono list-inside list-decimal text-sm/6 text-center sm:text-left">
-          <li className="mb-2 tracking-[-.01em]">
-            Welcome to Nivaro - A comprehensive club management platform
-          </li>
-          <li className="tracking-[-.01em]">
-            Explore our new Learning & Courses module below
-          </li>
-        </ol>
-
-        <div className="flex gap-4 items-center flex-col sm:flex-row">
-          <Link
-            className="rounded-full border border-solid border-transparent transition-colors flex items-center justify-center bg-foreground text-background gap-2 hover:bg-[#383838] dark:hover:bg-[#ccc] font-medium text-sm sm:text-base h-10 sm:h-12 px-4 sm:px-5 sm:w-auto"
-            href="/learning"
-          >
-            <svg 
-              className="w-5 h-5"
-              fill="none" 
-              stroke="currentColor" 
-              viewBox="0 0 24 24"
-            >
-              <path 
-                strokeLinecap="round" 
-                strokeLinejoin="round" 
-                strokeWidth={2} 
-                d="M12 6.253v13m0-13C10.832 5.477 9.246 5 7.5 5S4.168 5.477 3 6.253v13C4.168 18.477 5.754 18 7.5 18s3.332.477 4.5 1.253m0-13C13.168 5.477 14.754 5 16.5 5c1.747 0 3.332.477 4.5 1.253v13C19.832 18.477 18.246 18 16.5 18c-1.746 0-3.332.477-4.5 1.253"
-              />
-            </svg>
-            Learning Center
-          </Link>
-          <a
-            className="rounded-full border border-solid border-black/[.08] dark:border-white/[.145] transition-colors flex items-center justify-center hover:bg-[#f2f2f2] dark:hover:bg-[#1a1a1a] hover:border-transparent font-medium text-sm sm:text-base h-10 sm:h-12 px-4 sm:px-5 w-full sm:w-auto md:w-[158px]"
-            href="https://nextjs.org/docs?utm_source=create-next-app&utm_medium=appdir-template-tw&utm_campaign=create-next-app"
-            target="_blank"
-            rel="noopener noreferrer"
-          >
-            Read our docs
-          </a>
-=======
 import Link from 'next/link';
 
 export default function Home() {
@@ -100,6 +46,12 @@
               >
                 Project & Code Collaboration
               </Link>
+              <Link
+                href="/learning"
+                className="block w-full bg-indigo-600 text-white py-2 px-4 rounded-md hover:bg-indigo-700 transition-colors"
+              >
+                Learning Center
+              </Link>
               <Link 
                 href="/club/club-1"
                 className="block w-full bg-gray-600 text-white py-2 px-4 rounded-md hover:bg-gray-700 transition-colors"
@@ -108,7 +60,6 @@
               </Link>
             </div>
           </div>
->>>>>>> fe848099
         </div>
       </div>
     </div>
