import Link from 'next/link';

export default function Home() {
  return (
    <main className="min-h-screen bg-white">
      {/* Hero Section */}
      <section className="bg-gradient-to-br from-blue-50 via-white to-indigo-50 py-20 px-4" aria-label="Hero section">
        <div className="max-w-6xl mx-auto text-center">
          <h1 className="text-5xl md:text-6xl font-bold text-gray-900 mb-6 leading-tight">
            Transform Your Club Management
            <span className="block text-blue-600">Made Simple</span>
          </h1>
          <p className="text-xl md:text-2xl text-gray-600 mb-8 max-w-3xl mx-auto leading-relaxed">
            Streamline meetings, boost collaboration, enhance learning experiences, and build stronger communities with Nivaro&apos;s all-in-one platform.
          </p>
          <div className="flex flex-col sm:flex-row gap-4 justify-center items-center mb-12">
            <Link 
              href="/onboarding/create"
              className="bg-blue-600 text-white text-lg px-8 py-4 rounded-lg hover:bg-blue-700 transition-all duration-200 shadow-lg hover:shadow-xl transform hover:-translate-y-1"
              aria-label="Start creating your club"
            >
              Start Your Club Today
            </Link>
            <Link 
              href="/onboarding/join"
              className="border-2 border-blue-600 text-blue-600 text-lg px-8 py-4 rounded-lg hover:bg-blue-50 transition-all duration-200"
              aria-label="Join an existing club"
            >
              Join with Invite Code
            </Link>
          </div>
          <p className="text-sm text-gray-500">
            ✓ Free to get started • ✓ No credit card required • ✓ Setup in minutes
          </p>
        </div>
      </section>

      {/* Features Section */}
      <section className="py-20 px-4 bg-gray-50" aria-label="Key features">
        <div className="max-w-6xl mx-auto">
          <div className="text-center mb-16">
            <h2 className="text-4xl font-bold text-gray-900 mb-4">
              Everything Your Club Needs in One Place
            </h2>
            <p className="text-xl text-gray-600 max-w-2xl mx-auto">
              From meetings to mentorship, Nivaro provides comprehensive tools to help your club thrive and grow.
            </p>
<<<<<<< HEAD
          </div>
          
          <div className="grid md:grid-cols-2 lg:grid-cols-3 gap-8">
            <div className="bg-white p-8 rounded-xl shadow-sm hover:shadow-md transition-shadow duration-200">
              <div className="w-12 h-12 bg-green-100 rounded-lg flex items-center justify-center mb-6">
                <svg className="w-6 h-6 text-green-600" fill="none" stroke="currentColor" viewBox="0 0 24 24" aria-hidden="true">
                  <path strokeLinecap="round" strokeLinejoin="round" strokeWidth={2} d="M8 7V3m8 4V3m-9 8h10M5 21h14a2 2 0 002-2V7a2 2 0 00-2-2H5a2 2 0 00-2 2v12a2 2 0 002 2z" />
                </svg>
              </div>
              <h3 className="text-xl font-semibold text-gray-900 mb-3">Smart Meeting Management</h3>
              <p className="text-gray-600 mb-4">
                Schedule, organize, and track meetings with automated reminders, RSVP management, and detailed event planning tools.
              </p>
              <Link href="/meetings" className="text-green-600 font-medium hover:text-green-700 transition-colors">
                Explore Meetings →
              </Link>
            </div>

            <div className="bg-white p-8 rounded-xl shadow-sm hover:shadow-md transition-shadow duration-200">
              <div className="w-12 h-12 bg-purple-100 rounded-lg flex items-center justify-center mb-6">
                <svg className="w-6 h-6 text-purple-600" fill="none" stroke="currentColor" viewBox="0 0 24 24" aria-hidden="true">
                  <path strokeLinecap="round" strokeLinejoin="round" strokeWidth={2} d="M17 20h5v-2a3 3 0 00-5.356-1.857M17 20H7m10 0v-2c0-.656-.126-1.283-.356-1.857M7 20H2v-2a3 3 0 015.356-1.857M7 20v-2c0-.656.126-1.283.356-1.857m0 0a5.002 5.002 0 019.288 0M15 7a3 3 0 11-6 0 3 3 0 016 0zm6 3a2 2 0 11-4 0 2 2 0 014 0zM7 10a2 2 0 11-4 0 2 2 0 014 0z" />
                </svg>
              </div>
              <h3 className="text-xl font-semibold text-gray-900 mb-3">Project Collaboration</h3>
              <p className="text-gray-600 mb-4">
                Collaborate on projects with integrated code sharing, task management, and real-time communication tools.
              </p>
              <Link href="/project-collaboration" className="text-purple-600 font-medium hover:text-purple-700 transition-colors">
                Start Collaborating →
              </Link>
            </div>

            <div className="bg-white p-8 rounded-xl shadow-sm hover:shadow-md transition-shadow duration-200">
              <div className="w-12 h-12 bg-indigo-100 rounded-lg flex items-center justify-center mb-6">
                <svg className="w-6 h-6 text-indigo-600" fill="none" stroke="currentColor" viewBox="0 0 24 24" aria-hidden="true">
                  <path strokeLinecap="round" strokeLinejoin="round" strokeWidth={2} d="M12 6.253v13m0-13C10.832 5.477 9.246 5 7.5 5S4.168 5.477 3 6.253v13C4.168 18.477 5.754 18 7.5 18s3.332.477 4.5 1.253m0-13C13.168 5.477 14.754 5 16.5 5c1.746 0 3.332.477 4.5 1.253v13C19.832 18.477 18.246 18 16.5 18c-1.746 0-3.332.477-4.5 1.253" />
                </svg>
              </div>
              <h3 className="text-xl font-semibold text-gray-900 mb-3">Learning Center</h3>
              <p className="text-gray-600 mb-4">
                Create and share educational content, track learning progress, and provide structured learning paths for members.
              </p>
              <Link href="/learning" className="text-indigo-600 font-medium hover:text-indigo-700 transition-colors">
                Explore Learning →
              </Link>
            </div>

            <div className="bg-white p-8 rounded-xl shadow-sm hover:shadow-md transition-shadow duration-200">
              <div className="w-12 h-12 bg-orange-100 rounded-lg flex items-center justify-center mb-6">
                <svg className="w-6 h-6 text-orange-600" fill="none" stroke="currentColor" viewBox="0 0 24 24" aria-hidden="true">
                  <path strokeLinecap="round" strokeLinejoin="round" strokeWidth={2} d="M8.228 9c.549-1.165 2.03-2 3.772-2 2.21 0 4 1.343 4 3 0 1.4-1.278 2.575-3.006 2.907-.542.104-.994.54-.994 1.093m0 3h.01M21 12a9 9 0 11-18 0 9 9 0 0118 0z" />
                </svg>
              </div>
              <h3 className="text-xl font-semibold text-gray-900 mb-3">Help & Mentorship</h3>
              <p className="text-gray-600 mb-4">
                Connect members through Q&A forums, mentorship matching, and peer support systems to foster growth.
              </p>
              <Link href="/forum" className="text-orange-600 font-medium hover:text-orange-700 transition-colors">
                Join Forum →
              </Link>
            </div>

            <div className="bg-white p-8 rounded-xl shadow-sm hover:shadow-md transition-shadow duration-200">
              <div className="w-12 h-12 bg-teal-100 rounded-lg flex items-center justify-center mb-6">
                <svg className="w-6 h-6 text-teal-600" fill="none" stroke="currentColor" viewBox="0 0 24 24" aria-hidden="true">
                  <path strokeLinecap="round" strokeLinejoin="round" strokeWidth={2} d="M11 5.882V19.24a1.76 1.76 0 01-3.417.592l-2.147-6.15M18 13a3 3 0 100-6M5.436 13.683A4.001 4.001 0 017 6h1.832c4.1 0 7.625-1.234 9.168-3v14c-1.543-1.766-5.067-3-9.168-3H7a3.988 3.988 0 01-1.564-.317z" />
                </svg>
              </div>
              <h3 className="text-xl font-semibold text-gray-900 mb-3">Smart Announcements</h3>
              <p className="text-gray-600 mb-4">
                Keep everyone informed with targeted notifications, priority announcements, and customizable communication channels.
              </p>
              <Link href="/announcements" className="text-teal-600 font-medium hover:text-teal-700 transition-colors">
                View Announcements →
              </Link>
            </div>

            <div className="bg-white p-8 rounded-xl shadow-sm hover:shadow-md transition-shadow duration-200">
              <div className="w-12 h-12 bg-gray-100 rounded-lg flex items-center justify-center mb-6">
                <svg className="w-6 h-6 text-gray-600" fill="none" stroke="currentColor" viewBox="0 0 24 24" aria-hidden="true">
                  <path strokeLinecap="round" strokeLinejoin="round" strokeWidth={2} d="M19 21V5a2 2 0 00-2-2H7a2 2 0 00-2 2v16m14 0h2m-2 0h-5m-9 0H3m2 0h5M9 7h1m-1 4h1m4-4h1m-1 4h1m-5 10v-5a1 1 0 011-1h2a1 1 0 011 1v5m-4 0h4" />
                </svg>
              </div>
              <h3 className="text-xl font-semibold text-gray-900 mb-3">Club Management</h3>
              <p className="text-gray-600 mb-4">
                Comprehensive member management, role assignments, permissions, and club analytics to track growth and engagement.
              </p>
              <Link href="/club/club-1" className="text-gray-600 font-medium hover:text-gray-700 transition-colors">
                Explore Demo →
=======
            <div className="space-y-3">
              <Link 
                href="/onboarding/create"
                className="block w-full bg-blue-600 text-white py-2 px-4 rounded-md hover:bg-blue-700 transition-colors focus:outline-none focus:ring-2 focus:ring-blue-500 focus:ring-offset-2"
              >
                Create a Club
              </Link>
              <Link 
                href="/onboarding/join"
                className="block w-full border border-blue-600 text-blue-600 py-2 px-4 rounded-md hover:bg-blue-50 transition-colors focus:outline-none focus:ring-2 focus:ring-blue-500 focus:ring-offset-2"
              >
                Join with Invite Code
              </Link>
            </div>
          </div>
          
          <div className="bg-white p-6 rounded-lg shadow-sm border">
            <h3 className="text-lg font-semibold text-gray-900 mb-2">Quick Links</h3>
            <div className="space-y-3">
              <Link 
                href="/meetings"
                className="block w-full bg-green-600 text-white py-2 px-4 rounded-md hover:bg-green-700 transition-colors focus:outline-none focus:ring-2 focus:ring-green-500 focus:ring-offset-2"
              >
                View Meetings & Events
              </Link>
              <Link
                href="/project-collaboration"
                className="block w-full bg-purple-600 text-white py-2 px-4 rounded-md hover:bg-purple-700 transition-colors focus:outline-none focus:ring-2 focus:ring-purple-500 focus:ring-offset-2"
              >
                Project & Code Collaboration
              </Link>
              <Link
                href="/learning"
                className="block w-full bg-indigo-600 text-white py-2 px-4 rounded-md hover:bg-indigo-700 transition-colors focus:outline-none focus:ring-2 focus:ring-indigo-500 focus:ring-offset-2"
              >
                Learning Center
              </Link>
              <Link
                href="/forum"
                className="block w-full bg-orange-600 text-white py-2 px-4 rounded-md hover:bg-orange-700 transition-colors focus:outline-none focus:ring-2 focus:ring-orange-500 focus:ring-offset-2"
              >
                Help & Mentorship Forum
              </Link>
              <Link
                href="/announcements"
                className="block w-full bg-teal-600 text-white py-2 px-4 rounded-md hover:bg-teal-700 transition-colors focus:outline-none focus:ring-2 focus:ring-teal-500 focus:ring-offset-2"
              >
                Announcements & Notifications
              </Link>
              <Link 
                href="/club/club-1"
                className="block w-full bg-gray-600 text-white py-2 px-4 rounded-md hover:bg-gray-700 transition-colors focus:outline-none focus:ring-2 focus:ring-gray-500 focus:ring-offset-2"
              >
                View Demo Club
>>>>>>> 001b0955
              </Link>
            </div>
          </div>
        </div>
      </section>

      {/* Testimonials Section */}
      <section className="py-20 px-4 bg-white" aria-label="Testimonials">
        <div className="max-w-6xl mx-auto">
          <div className="text-center mb-16">
            <h2 className="text-4xl font-bold text-gray-900 mb-4">
              Trusted by Clubs Worldwide
            </h2>
            <p className="text-xl text-gray-600">
              See how Nivaro is transforming club management for organizations of all sizes.
            </p>
          </div>
          
          <div className="grid md:grid-cols-3 gap-8">
            <div className="bg-gray-50 p-8 rounded-xl">
              <div className="flex items-center mb-4">
                <div className="flex text-yellow-400">
                  {[...Array(5)].map((_, i) => (
                    <svg key={i} className="w-5 h-5" fill="currentColor" viewBox="0 0 20 20" aria-hidden="true">
                      <path d="M9.049 2.927c.3-.921 1.603-.921 1.902 0l1.07 3.292a1 1 0 00.95.69h3.462c.969 0 1.371 1.24.588 1.81l-2.8 2.034a1 1 0 00-.364 1.118l1.07 3.292c.3.921-.755 1.688-1.54 1.118l-2.8-2.034a1 1 0 00-1.175 0l-2.8 2.034c-.784.57-1.838-.197-1.539-1.118l1.07-3.292a1 1 0 00-.364-1.118L2.98 8.72c-.783-.57-.38-1.81.588-1.81h3.461a1 1 0 00.951-.69l1.07-3.292z" />
                    </svg>
                  ))}
                </div>
              </div>
              <blockquote className="text-gray-700 mb-4 italic">
                &ldquo;Nivaro completely transformed how we manage our programming club. Meeting attendance increased by 40% and project collaboration has never been smoother.&rdquo;
              </blockquote>
              <div className="font-semibold text-gray-900">Sarah Chen</div>
              <div className="text-gray-600 text-sm">President, Tech Innovators Club</div>
            </div>

            <div className="bg-gray-50 p-8 rounded-xl">
              <div className="flex items-center mb-4">
                <div className="flex text-yellow-400">
                  {[...Array(5)].map((_, i) => (
                    <svg key={i} className="w-5 h-5" fill="currentColor" viewBox="0 0 20 20" aria-hidden="true">
                      <path d="M9.049 2.927c.3-.921 1.603-.921 1.902 0l1.07 3.292a1 1 0 00.95.69h3.462c.969 0 1.371 1.24.588 1.81l-2.8 2.034a1 1 0 00-.364 1.118l1.07 3.292c.3.921-.755 1.688-1.54 1.118l-2.8-2.034a1 1 0 00-1.175 0l-2.8 2.034c-.784.57-1.838-.197-1.539-1.118l1.07-3.292a1 1 0 00-.364-1.118L2.98 8.72c-.783-.57-.38-1.81.588-1.81h3.461a1 1 0 00.951-.69l1.07-3.292z" />
                    </svg>
                  ))}
                </div>
              </div>
              <blockquote className="text-gray-700 mb-4 italic">
                &ldquo;The learning center feature helped us create structured curricula for new members. Our onboarding time decreased from weeks to days.&rdquo;
              </blockquote>
              <div className="font-semibold text-gray-900">Michael Rodriguez</div>
              <div className="text-gray-600 text-sm">Coordinator, University Coding Society</div>
            </div>

            <div className="bg-gray-50 p-8 rounded-xl">
              <div className="flex items-center mb-4">
                <div className="flex text-yellow-400">
                  {[...Array(5)].map((_, i) => (
                    <svg key={i} className="w-5 h-5" fill="currentColor" viewBox="0 0 20 20" aria-hidden="true">
                      <path d="M9.049 2.927c.3-.921 1.603-.921 1.902 0l1.07 3.292a1 1 0 00.95.69h3.462c.969 0 1.371 1.24.588 1.81l-2.8 2.034a1 1 0 00-.364 1.118l1.07 3.292c.3.921-.755 1.688-1.54 1.118l-2.8-2.034a1 1 0 00-1.175 0l-2.8 2.034c-.784.57-1.838-.197-1.539-1.118l1.07-3.292a1 1 0 00-.364-1.118L2.98 8.72c-.783-.57-.38-1.81.588-1.81h3.461a1 1 0 00.951-.69l1.07-3.292z" />
                    </svg>
                  ))}
                </div>
              </div>
              <blockquote className="text-gray-700 mb-4 italic">
                &ldquo;As a mentor, the forum feature makes it easy to help multiple students at once. The Q&A system has improved our knowledge sharing tremendously.&rdquo;
              </blockquote>
              <div className="font-semibold text-gray-900">Dr. Emily Johnson</div>
              <div className="text-gray-600 text-sm">Faculty Advisor, Computer Science Club</div>
            </div>
          </div>
        </div>
      </section>

      {/* CTA Section */}
      <section className="bg-blue-600 py-20 px-4" aria-label="Call to action">
        <div className="max-w-4xl mx-auto text-center">
          <h2 className="text-4xl font-bold text-white mb-6">
            Ready to Transform Your Club?
          </h2>
          <p className="text-xl text-blue-100 mb-8 max-w-2xl mx-auto">
            Join thousands of successful clubs using Nivaro to build stronger, more engaged communities.
          </p>
          <div className="flex flex-col sm:flex-row gap-4 justify-center items-center">
            <Link 
              href="/onboarding/create"
              className="bg-white text-blue-600 text-lg px-8 py-4 rounded-lg hover:bg-gray-50 transition-all duration-200 shadow-lg hover:shadow-xl transform hover:-translate-y-1"
              aria-label="Get started with creating your club"
            >
              Get Started Free
            </Link>
            <Link 
              href="/club/club-1"
              className="border-2 border-white text-white text-lg px-8 py-4 rounded-lg hover:bg-blue-700 transition-all duration-200"
              aria-label="View demo club"
            >
              View Demo
            </Link>
          </div>
          <p className="text-blue-200 text-sm mt-6">
            No credit card required • Start in minutes • Cancel anytime
          </p>
        </div>
      </section>

      {/* Footer */}
      <footer className="bg-gray-900 text-white py-16 px-4" role="contentinfo">
        <div className="max-w-6xl mx-auto">
          <div className="grid md:grid-cols-4 gap-8">
            <div className="col-span-2">
              <h3 className="text-2xl font-bold mb-4">Nivaro</h3>
              <p className="text-gray-300 mb-6 max-w-md">
                Empowering clubs and communities worldwide with comprehensive management tools, collaboration features, and learning platforms.
              </p>
              <div className="flex space-x-4">
                <a href="#" className="text-gray-400 hover:text-white transition-colors" aria-label="Follow us on Twitter">
                  <svg className="w-6 h-6" fill="currentColor" viewBox="0 0 24 24" aria-hidden="true">
                    <path d="M8.29 20.251c7.547 0 11.675-6.253 11.675-11.675 0-.178 0-.355-.012-.53A8.348 8.348 0 0022 5.92a8.19 8.19 0 01-2.357.646 4.118 4.118 0 001.804-2.27 8.224 8.224 0 01-2.605.996 4.107 4.107 0 00-6.993 3.743 11.65 11.65 0 01-8.457-4.287 4.106 4.106 0 001.27 5.477A4.072 4.072 0 012.8 9.713v.052a4.105 4.105 0 003.292 4.022 4.095 4.095 0 01-1.853.07 4.108 4.108 0 003.834 2.85A8.233 8.233 0 012 18.407a11.616 11.616 0 006.29 1.84" />
                  </svg>
                </a>
                <a href="#" className="text-gray-400 hover:text-white transition-colors" aria-label="Follow us on LinkedIn">
                  <svg className="w-6 h-6" fill="currentColor" viewBox="0 0 24 24" aria-hidden="true">
                    <path fillRule="evenodd" d="M19 0H5a5 5 0 00-5 5v14a5 5 0 005 5h14a5 5 0 005-5V5a5 5 0 00-5-5zM8 19H5V8h3v11zM6.5 6.732c-.966 0-1.75-.79-1.75-1.764s.784-1.764 1.75-1.764 1.75.79 1.75 1.764-.783 1.764-1.75 1.764zM20 19h-3v-5.604c0-3.368-4-3.113-4 0V19h-3V8h3v1.765c1.396-2.586 7-2.777 7 2.476V19z" clipRule="evenodd" />
                  </svg>
                </a>
                <a href="#" className="text-gray-400 hover:text-white transition-colors" aria-label="View our GitHub">
                  <svg className="w-6 h-6" fill="currentColor" viewBox="0 0 24 24" aria-hidden="true">
                    <path fillRule="evenodd" d="M12 2C6.477 2 2 6.484 2 12.017c0 4.425 2.865 8.18 6.839 9.504.5.092.682-.217.682-.483 0-.237-.008-.868-.013-1.703-2.782.605-3.369-1.343-3.369-1.343-.454-1.158-1.11-1.466-1.11-1.466-.908-.62.069-.608.069-.608 1.003.07 1.531 1.032 1.531 1.032.892 1.53 2.341 1.088 2.91.832.092-.647.35-1.088.636-1.338-2.22-.253-4.555-1.113-4.555-4.951 0-1.093.39-1.988 1.029-2.688-.103-.253-.446-1.272.098-2.65 0 0 .84-.27 2.75 1.026A9.564 9.564 0 0112 6.844c.85.004 1.705.115 2.504.337 1.909-1.296 2.747-1.027 2.747-1.027.546 1.379.202 2.398.1 2.651.64.7 1.028 1.595 1.028 2.688 0 3.848-2.339 4.695-4.566 4.943.359.309.678.92.678 1.855 0 1.338-.012 2.419-.012 2.747 0 .268.18.58.688.482A10.019 10.019 0 0022 12.017C22 6.484 17.522 2 12 2z" clipRule="evenodd" />
                  </svg>
                </a>
              </div>
            </div>
            
            <div>
              <h4 className="font-semibold mb-4">Product</h4>
              <ul className="space-y-2 text-gray-300">
                <li><Link href="/meetings" className="hover:text-white transition-colors">Meetings</Link></li>
                <li><Link href="/project-collaboration" className="hover:text-white transition-colors">Collaboration</Link></li>
                <li><Link href="/learning" className="hover:text-white transition-colors">Learning</Link></li>
                <li><Link href="/forum" className="hover:text-white transition-colors">Forum</Link></li>
                <li><Link href="/announcements" className="hover:text-white transition-colors">Announcements</Link></li>
              </ul>
            </div>
            
            <div>
              <h4 className="font-semibold mb-4">Company</h4>
              <ul className="space-y-2 text-gray-300">
                <li><a href="#" className="hover:text-white transition-colors">About</a></li>
                <li><a href="#" className="hover:text-white transition-colors">Contact</a></li>
                <li><a href="#" className="hover:text-white transition-colors">Privacy</a></li>
                <li><a href="#" className="hover:text-white transition-colors">Terms</a></li>
                <li><a href="#" className="hover:text-white transition-colors">Support</a></li>
              </ul>
            </div>
          </div>
          
          <div className="border-t border-gray-800 mt-12 pt-8 text-center text-gray-400">
            <p>&copy; 2024 Nivaro. All rights reserved. Built with ❤️ for communities worldwide.</p>
          </div>
        </div>
      </footer>
    </main>
  );
}<|MERGE_RESOLUTION|>--- conflicted
+++ resolved
@@ -45,7 +45,6 @@
             <p className="text-xl text-gray-600 max-w-2xl mx-auto">
               From meetings to mentorship, Nivaro provides comprehensive tools to help your club thrive and grow.
             </p>
-<<<<<<< HEAD
           </div>
           
           <div className="grid md:grid-cols-2 lg:grid-cols-3 gap-8">
@@ -136,62 +135,6 @@
               </p>
               <Link href="/club/club-1" className="text-gray-600 font-medium hover:text-gray-700 transition-colors">
                 Explore Demo →
-=======
-            <div className="space-y-3">
-              <Link 
-                href="/onboarding/create"
-                className="block w-full bg-blue-600 text-white py-2 px-4 rounded-md hover:bg-blue-700 transition-colors focus:outline-none focus:ring-2 focus:ring-blue-500 focus:ring-offset-2"
-              >
-                Create a Club
-              </Link>
-              <Link 
-                href="/onboarding/join"
-                className="block w-full border border-blue-600 text-blue-600 py-2 px-4 rounded-md hover:bg-blue-50 transition-colors focus:outline-none focus:ring-2 focus:ring-blue-500 focus:ring-offset-2"
-              >
-                Join with Invite Code
-              </Link>
-            </div>
-          </div>
-          
-          <div className="bg-white p-6 rounded-lg shadow-sm border">
-            <h3 className="text-lg font-semibold text-gray-900 mb-2">Quick Links</h3>
-            <div className="space-y-3">
-              <Link 
-                href="/meetings"
-                className="block w-full bg-green-600 text-white py-2 px-4 rounded-md hover:bg-green-700 transition-colors focus:outline-none focus:ring-2 focus:ring-green-500 focus:ring-offset-2"
-              >
-                View Meetings & Events
-              </Link>
-              <Link
-                href="/project-collaboration"
-                className="block w-full bg-purple-600 text-white py-2 px-4 rounded-md hover:bg-purple-700 transition-colors focus:outline-none focus:ring-2 focus:ring-purple-500 focus:ring-offset-2"
-              >
-                Project & Code Collaboration
-              </Link>
-              <Link
-                href="/learning"
-                className="block w-full bg-indigo-600 text-white py-2 px-4 rounded-md hover:bg-indigo-700 transition-colors focus:outline-none focus:ring-2 focus:ring-indigo-500 focus:ring-offset-2"
-              >
-                Learning Center
-              </Link>
-              <Link
-                href="/forum"
-                className="block w-full bg-orange-600 text-white py-2 px-4 rounded-md hover:bg-orange-700 transition-colors focus:outline-none focus:ring-2 focus:ring-orange-500 focus:ring-offset-2"
-              >
-                Help & Mentorship Forum
-              </Link>
-              <Link
-                href="/announcements"
-                className="block w-full bg-teal-600 text-white py-2 px-4 rounded-md hover:bg-teal-700 transition-colors focus:outline-none focus:ring-2 focus:ring-teal-500 focus:ring-offset-2"
-              >
-                Announcements & Notifications
-              </Link>
-              <Link 
-                href="/club/club-1"
-                className="block w-full bg-gray-600 text-white py-2 px-4 rounded-md hover:bg-gray-700 transition-colors focus:outline-none focus:ring-2 focus:ring-gray-500 focus:ring-offset-2"
-              >
-                View Demo Club
->>>>>>> 001b0955
               </Link>
             </div>
           </div>
@@ -347,6 +290,48 @@
             </div>
           </div>
           
+          <div className="bg-white p-6 rounded-lg shadow-sm border">
+            <h3 className="text-lg font-semibold text-gray-900 mb-2">Quick Links</h3>
+            <div className="space-y-3">
+              <Link 
+                href="/meetings"
+                className="block w-full bg-green-600 text-white py-2 px-4 rounded-md hover:bg-green-700 transition-colors focus:outline-none focus:ring-2 focus:ring-green-500 focus:ring-offset-2"
+              >
+                View Meetings & Events
+              </Link>
+              <Link
+                href="/project-collaboration"
+                className="block w-full bg-purple-600 text-white py-2 px-4 rounded-md hover:bg-purple-700 transition-colors focus:outline-none focus:ring-2 focus:ring-purple-500 focus:ring-offset-2"
+              >
+                Project & Code Collaboration
+              </Link>
+              <Link
+                href="/learning"
+                className="block w-full bg-indigo-600 text-white py-2 px-4 rounded-md hover:bg-indigo-700 transition-colors focus:outline-none focus:ring-2 focus:ring-indigo-500 focus:ring-offset-2"
+              >
+                Learning Center
+              </Link>
+              <Link
+                href="/forum"
+                className="block w-full bg-orange-600 text-white py-2 px-4 rounded-md hover:bg-orange-700 transition-colors focus:outline-none focus:ring-2 focus:ring-orange-500 focus:ring-offset-2"
+              >
+                Help & Mentorship Forum
+              </Link>
+              <Link
+                href="/announcements"
+                className="block w-full bg-teal-600 text-white py-2 px-4 rounded-md hover:bg-teal-700 transition-colors focus:outline-none focus:ring-2 focus:ring-teal-500 focus:ring-offset-2"
+              >
+                Announcements & Notifications
+              </Link>
+              <Link 
+                href="/club/club-1"
+                className="block w-full bg-gray-600 text-white py-2 px-4 rounded-md hover:bg-gray-700 transition-colors focus:outline-none focus:ring-2 focus:ring-gray-500 focus:ring-offset-2"
+              >
+                View Demo Club
+              </Link>
+            </div>
+          </div>
+          
           <div className="border-t border-gray-800 mt-12 pt-8 text-center text-gray-400">
             <p>&copy; 2024 Nivaro. All rights reserved. Built with ❤️ for communities worldwide.</p>
           </div>
