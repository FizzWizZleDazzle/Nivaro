<<<<<<< HEAD
'use client';

import React, { useState } from 'react';
import AnnouncementsSection from '../components/announcements/AnnouncementsSection';
import NotificationSystem from '../components/notifications/NotificationSystem';
import NotificationCenter from '../components/notifications/NotificationCenter';
import { sampleAnnouncements, sampleNotifications, createSampleNotification } from '../data/sampleData';
import { Notification } from '../components/notifications/NotificationToast';
=======
import Link from 'next/link';
>>>>>>> 155199aa

export default function Home() {
  const [notifications, setNotifications] = useState<Notification[]>(sampleNotifications);

  const handleMarkAsRead = (id: string) => {
    setNotifications(prev => 
      prev.map(notification => 
        notification.id === id 
          ? { ...notification, read: true }
          : notification
      )
    );
  };

  const handleMarkAllAsRead = () => {
    setNotifications(prev => 
      prev.map(notification => ({ ...notification, read: true }))
    );
  };

  const handleClear = (id: string) => {
    setNotifications(prev => prev.filter(notification => notification.id !== id));
  };

  const handleClearAll = () => {
    setNotifications([]);
  };

  const addTestNotification = () => {
    const newNotification = createSampleNotification();
    const notification: Notification = {
      ...newNotification,
      id: Date.now().toString() + Math.random().toString(36).substr(2, 9),
      timestamp: new Date(),
      read: false,
    };
    
    setNotifications(prev => [notification, ...prev]);
  };

  return (
<<<<<<< HEAD
    <div className="min-h-screen bg-gray-50">
      {/* Header with Notification Center */}
      <header className="bg-white shadow-sm border-b border-gray-200">
        <div className="max-w-7xl mx-auto px-4 sm:px-6 lg:px-8">
          <div className="flex justify-between items-center h-16">
            <div className="flex items-center">
              <h1 className="text-2xl font-bold text-gray-900">Nivaro</h1>
              <span className="ml-3 text-sm text-gray-500">Announcements & Notifications</span>
            </div>
            
            <div className="flex items-center space-x-4">
              <button
                onClick={addTestNotification}
                className="px-4 py-2 bg-blue-600 text-white text-sm rounded-lg hover:bg-blue-700 transition-colors"
              >
                Test Notification
              </button>
              
              <NotificationCenter
                notifications={notifications}
                onMarkAsRead={handleMarkAsRead}
                onMarkAllAsRead={handleMarkAllAsRead}
                onClear={handleClear}
                onClearAll={handleClearAll}
              />
            </div>
          </div>
        </div>
      </header>

      {/* Main Content */}
      <main className="max-w-7xl mx-auto px-4 sm:px-6 lg:px-8 py-8">
        {/* Welcome Section */}
        <div className="mb-8">
          <h2 className="text-3xl font-bold text-gray-900 mb-4">Welcome to Nivaro</h2>
          <p className="text-lg text-gray-600 mb-6">
            Stay updated with the latest announcements and manage your notifications seamlessly.
          </p>
          
          <div className="bg-white rounded-lg shadow-sm border border-gray-200 p-6">
            <h3 className="text-lg font-semibold mb-4">System Features</h3>
            <div className="grid md:grid-cols-2 gap-6">
              <div>
                <h4 className="font-medium text-gray-900 mb-2">📢 Announcements</h4>
                <p className="text-sm text-gray-600">
                  Important updates and information are displayed in a clear, organized format.
                  Each announcement includes type indicators, timestamps, and author information.
                </p>
              </div>
              <div>
                <h4 className="font-medium text-gray-900 mb-2">🔔 Notifications</h4>
                <p className="text-sm text-gray-600">
                  Real-time notifications keep you informed of key activities.
                  Features include toast notifications, notification center, and read/unread status.
                </p>
              </div>
            </div>
          </div>
        </div>

        {/* Announcements Section */}
        <AnnouncementsSection announcements={sampleAnnouncements} />

        {/* Demo Section */}
        <section className="mt-8">
          <div className="bg-white rounded-lg shadow-sm border border-gray-200 p-6">
            <h3 className="text-lg font-semibold mb-4">Try the System</h3>
            <p className="text-gray-600 mb-4">
              Click the &quot;Test Notification&quot; button in the header to see how notifications work.
              Use the notification bell icon to access the notification center.
            </p>
            
            <div className="flex flex-wrap gap-4">
              <div className="flex items-center space-x-2">
                <div className="w-4 h-4 bg-blue-500 rounded"></div>
                <span className="text-sm">Info notifications</span>
              </div>
              <div className="flex items-center space-x-2">
                <div className="w-4 h-4 bg-green-500 rounded"></div>
                <span className="text-sm">Success notifications</span>
              </div>
              <div className="flex items-center space-x-2">
                <div className="w-4 h-4 bg-yellow-500 rounded"></div>
                <span className="text-sm">Warning notifications</span>
              </div>
              <div className="flex items-center space-x-2">
                <div className="w-4 h-4 bg-red-500 rounded"></div>
                <span className="text-sm">Error notifications</span>
              </div>
            </div>
          </div>
        </section>
      </main>

      {/* Notification System */}
      <NotificationSystem initialNotifications={[]} />
=======
    <div className="min-h-screen bg-gradient-to-b from-blue-50 to-white flex items-center justify-center p-4">
      <div className="max-w-md w-full space-y-8 text-center">
        <div>
          <h1 className="text-4xl font-bold text-gray-900 mb-2">Nivaro</h1>
          <p className="text-lg text-gray-600">Club Management Made Simple</p>
        </div>
        
        <div className="space-y-4">
          <div className="bg-white p-6 rounded-lg shadow-sm border">
            <h2 className="text-xl font-semibold text-gray-900 mb-3">Getting Started</h2>
            <p className="text-gray-600 mb-4">
              Create a new club or join an existing one to get started with Nivaro.
            </p>
            <div className="space-y-3">
              <Link 
                href="/onboarding/create"
                className="block w-full bg-blue-600 text-white py-2 px-4 rounded-md hover:bg-blue-700 transition-colors"
              >
                Create a Club
              </Link>
              <Link 
                href="/onboarding/join"
                className="block w-full border border-blue-600 text-blue-600 py-2 px-4 rounded-md hover:bg-blue-50 transition-colors"
              >
                Join with Invite Code
              </Link>
            </div>
          </div>
          
          <div className="bg-white p-6 rounded-lg shadow-sm border">
            <h3 className="text-lg font-semibold text-gray-900 mb-2">Quick Links</h3>
            <div className="space-y-3">
              <Link 
                href="/meetings"
                className="block w-full bg-green-600 text-white py-2 px-4 rounded-md hover:bg-green-700 transition-colors"
              >
                View Meetings & Events
              </Link>
              <Link
                href="/project-collaboration"
                className="block w-full bg-purple-600 text-white py-2 px-4 rounded-md hover:bg-purple-700 transition-colors"
              >
                Project & Code Collaboration
              </Link>
              <Link
                href="/learning"
                className="block w-full bg-indigo-600 text-white py-2 px-4 rounded-md hover:bg-indigo-700 transition-colors"
              >
                Learning Center
              </Link>
              <Link
                href="/forum"
                className="block w-full bg-orange-600 text-white py-2 px-4 rounded-md hover:bg-orange-700 transition-colors"
              >
                Help & Mentorship Forum
              </Link>
              <Link 
                href="/club/club-1"
                className="block w-full bg-gray-600 text-white py-2 px-4 rounded-md hover:bg-gray-700 transition-colors"
              >
                View Demo Club
              </Link>
            </div>
          </div>
        </div>
      </div>
>>>>>>> 155199aa
    </div>
  );
}<|MERGE_RESOLUTION|>--- conflicted
+++ resolved
@@ -1,154 +1,7 @@
-<<<<<<< HEAD
-'use client';
-
-import React, { useState } from 'react';
-import AnnouncementsSection from '../components/announcements/AnnouncementsSection';
-import NotificationSystem from '../components/notifications/NotificationSystem';
-import NotificationCenter from '../components/notifications/NotificationCenter';
-import { sampleAnnouncements, sampleNotifications, createSampleNotification } from '../data/sampleData';
-import { Notification } from '../components/notifications/NotificationToast';
-=======
 import Link from 'next/link';
->>>>>>> 155199aa
 
 export default function Home() {
-  const [notifications, setNotifications] = useState<Notification[]>(sampleNotifications);
-
-  const handleMarkAsRead = (id: string) => {
-    setNotifications(prev => 
-      prev.map(notification => 
-        notification.id === id 
-          ? { ...notification, read: true }
-          : notification
-      )
-    );
-  };
-
-  const handleMarkAllAsRead = () => {
-    setNotifications(prev => 
-      prev.map(notification => ({ ...notification, read: true }))
-    );
-  };
-
-  const handleClear = (id: string) => {
-    setNotifications(prev => prev.filter(notification => notification.id !== id));
-  };
-
-  const handleClearAll = () => {
-    setNotifications([]);
-  };
-
-  const addTestNotification = () => {
-    const newNotification = createSampleNotification();
-    const notification: Notification = {
-      ...newNotification,
-      id: Date.now().toString() + Math.random().toString(36).substr(2, 9),
-      timestamp: new Date(),
-      read: false,
-    };
-    
-    setNotifications(prev => [notification, ...prev]);
-  };
-
   return (
-<<<<<<< HEAD
-    <div className="min-h-screen bg-gray-50">
-      {/* Header with Notification Center */}
-      <header className="bg-white shadow-sm border-b border-gray-200">
-        <div className="max-w-7xl mx-auto px-4 sm:px-6 lg:px-8">
-          <div className="flex justify-between items-center h-16">
-            <div className="flex items-center">
-              <h1 className="text-2xl font-bold text-gray-900">Nivaro</h1>
-              <span className="ml-3 text-sm text-gray-500">Announcements & Notifications</span>
-            </div>
-            
-            <div className="flex items-center space-x-4">
-              <button
-                onClick={addTestNotification}
-                className="px-4 py-2 bg-blue-600 text-white text-sm rounded-lg hover:bg-blue-700 transition-colors"
-              >
-                Test Notification
-              </button>
-              
-              <NotificationCenter
-                notifications={notifications}
-                onMarkAsRead={handleMarkAsRead}
-                onMarkAllAsRead={handleMarkAllAsRead}
-                onClear={handleClear}
-                onClearAll={handleClearAll}
-              />
-            </div>
-          </div>
-        </div>
-      </header>
-
-      {/* Main Content */}
-      <main className="max-w-7xl mx-auto px-4 sm:px-6 lg:px-8 py-8">
-        {/* Welcome Section */}
-        <div className="mb-8">
-          <h2 className="text-3xl font-bold text-gray-900 mb-4">Welcome to Nivaro</h2>
-          <p className="text-lg text-gray-600 mb-6">
-            Stay updated with the latest announcements and manage your notifications seamlessly.
-          </p>
-          
-          <div className="bg-white rounded-lg shadow-sm border border-gray-200 p-6">
-            <h3 className="text-lg font-semibold mb-4">System Features</h3>
-            <div className="grid md:grid-cols-2 gap-6">
-              <div>
-                <h4 className="font-medium text-gray-900 mb-2">📢 Announcements</h4>
-                <p className="text-sm text-gray-600">
-                  Important updates and information are displayed in a clear, organized format.
-                  Each announcement includes type indicators, timestamps, and author information.
-                </p>
-              </div>
-              <div>
-                <h4 className="font-medium text-gray-900 mb-2">🔔 Notifications</h4>
-                <p className="text-sm text-gray-600">
-                  Real-time notifications keep you informed of key activities.
-                  Features include toast notifications, notification center, and read/unread status.
-                </p>
-              </div>
-            </div>
-          </div>
-        </div>
-
-        {/* Announcements Section */}
-        <AnnouncementsSection announcements={sampleAnnouncements} />
-
-        {/* Demo Section */}
-        <section className="mt-8">
-          <div className="bg-white rounded-lg shadow-sm border border-gray-200 p-6">
-            <h3 className="text-lg font-semibold mb-4">Try the System</h3>
-            <p className="text-gray-600 mb-4">
-              Click the &quot;Test Notification&quot; button in the header to see how notifications work.
-              Use the notification bell icon to access the notification center.
-            </p>
-            
-            <div className="flex flex-wrap gap-4">
-              <div className="flex items-center space-x-2">
-                <div className="w-4 h-4 bg-blue-500 rounded"></div>
-                <span className="text-sm">Info notifications</span>
-              </div>
-              <div className="flex items-center space-x-2">
-                <div className="w-4 h-4 bg-green-500 rounded"></div>
-                <span className="text-sm">Success notifications</span>
-              </div>
-              <div className="flex items-center space-x-2">
-                <div className="w-4 h-4 bg-yellow-500 rounded"></div>
-                <span className="text-sm">Warning notifications</span>
-              </div>
-              <div className="flex items-center space-x-2">
-                <div className="w-4 h-4 bg-red-500 rounded"></div>
-                <span className="text-sm">Error notifications</span>
-              </div>
-            </div>
-          </div>
-        </section>
-      </main>
-
-      {/* Notification System */}
-      <NotificationSystem initialNotifications={[]} />
-=======
     <div className="min-h-screen bg-gradient-to-b from-blue-50 to-white flex items-center justify-center p-4">
       <div className="max-w-md w-full space-y-8 text-center">
         <div>
@@ -205,6 +58,12 @@
               >
                 Help & Mentorship Forum
               </Link>
+              <Link
+                href="/announcements"
+                className="block w-full bg-teal-600 text-white py-2 px-4 rounded-md hover:bg-teal-700 transition-colors"
+              >
+                Announcements & Notifications
+              </Link>
               <Link 
                 href="/club/club-1"
                 className="block w-full bg-gray-600 text-white py-2 px-4 rounded-md hover:bg-gray-700 transition-colors"
@@ -215,7 +74,6 @@
           </div>
         </div>
       </div>
->>>>>>> 155199aa
     </div>
   );
 }