--- conflicted
+++ resolved
@@ -1,90 +1,3 @@
-<<<<<<< HEAD
-import Link from "next/link";
-
-export default function Home() {
-  return (
-    <div className="font-sans grid grid-rows-[20px_1fr_20px] items-center justify-items-center min-h-screen p-8 pb-20 gap-16 sm:p-20">
-      <main className="flex flex-col gap-[32px] row-start-2 items-center sm:items-start max-w-4xl">
-        <div className="text-center sm:text-left">
-          <h1 className="text-4xl font-bold text-gray-900 mb-4">
-            Welcome to Nivaro
-          </h1>
-          <p className="text-xl text-gray-600 mb-8">
-            Club Management Platform with Specialized Project & Code Collaboration Tools
-          </p>
-        </div>
-
-        <div className="bg-white rounded-lg shadow-lg p-8 w-full">
-          <h2 className="text-2xl font-semibold text-gray-800 mb-6">
-            🚀 New: Project & Code Collaboration Features
-          </h2>
-          
-          <div className="grid grid-cols-1 md:grid-cols-3 gap-6 mb-8">
-            <div className="text-center p-4 border rounded-lg">
-              <div className="text-3xl mb-3">📋</div>
-              <h3 className="font-semibold text-gray-800 mb-2">Kanban Project Board</h3>
-              <p className="text-sm text-gray-600">
-                Organize tasks with To Do, In Progress, and Done columns. 
-                Drag and drop to manage your technical projects efficiently.
-              </p>
-            </div>
-            
-            <div className="text-center p-4 border rounded-lg">
-              <div className="text-3xl mb-3">📁</div>
-              <h3 className="font-semibold text-gray-800 mb-2">Repository Linking</h3>
-              <p className="text-sm text-gray-600">
-                Connect your GitHub and GitLab repositories. 
-                Keep track of all your club&apos;s code projects in one place.
-              </p>
-            </div>
-            
-            <div className="text-center p-4 border rounded-lg">
-              <div className="text-3xl mb-3">💻</div>
-              <h3 className="font-semibold text-gray-800 mb-2">Code Snippet Sharing</h3>
-              <p className="text-sm text-gray-600">
-                Share code snippets with syntax highlighting. 
-                Perfect for tutorials, examples, and team collaboration.
-              </p>
-            </div>
-          </div>
-
-          <div className="text-center">
-            <Link
-              href="/project-collaboration"
-              className="inline-block bg-blue-600 text-white px-8 py-3 rounded-lg font-semibold hover:bg-blue-700 transition-colors"
-            >
-              Try Project Collaboration Features
-            </Link>
-          </div>
-        </div>
-
-        <div className="text-center sm:text-left w-full">
-          <h3 className="text-lg font-semibold text-gray-800 mb-4">
-            About Nivaro
-          </h3>
-          <p className="text-gray-600 mb-4">
-            Nivaro is a comprehensive club management platform designed specifically for technical clubs. 
-            Our specialized project and code collaboration features help technical communities work together 
-            more effectively.
-          </p>
-          <div className="text-sm text-gray-500">
-            <strong>Key Features:</strong>
-            <ul className="list-disc list-inside mt-2 space-y-1">
-              <li>Kanban-style project boards for task management</li>
-              <li>GitHub and GitLab repository integration</li>
-              <li>Code snippet sharing with syntax highlighting</li>
-              <li>Designed to minimize overlap with general club features</li>
-            </ul>
-          </div>
-        </div>
-      </main>
-      
-      <footer className="row-start-3 flex gap-[24px] flex-wrap items-center justify-center text-sm text-gray-500">
-        <span>Nivaro &copy; 2024</span>
-        <span>•</span>
-        <span>Built for Technical Clubs</span>
-      </footer>
-=======
 import Link from 'next/link';
 
 export default function Home() {
@@ -127,6 +40,12 @@
               >
                 View Meetings & Events
               </Link>
+              <Link
+                href="/project-collaboration"
+                className="block w-full bg-purple-600 text-white py-2 px-4 rounded-md hover:bg-purple-700 transition-colors"
+              >
+                Project & Code Collaboration
+              </Link>
               <Link 
                 href="/club/club-1"
                 className="block w-full bg-gray-600 text-white py-2 px-4 rounded-md hover:bg-gray-700 transition-colors"
@@ -137,7 +56,6 @@
           </div>
         </div>
       </div>
->>>>>>> ee39f222
     </div>
   );
 }