--- conflicted
+++ resolved
@@ -1,17 +1,10 @@
 import type { Metadata } from "next";
 import "./globals.css";
-<<<<<<< HEAD
-
-export const metadata: Metadata = {
-  title: "Nivaro - Help & Mentorship Platform",
-  description: "A platform for student help and mentorship",
-=======
 import Navigation from "@/components/Navigation";
 
 export const metadata: Metadata = {
   title: "Nivaro - Club Management Platform", 
   description: "A platform for managing clubs and member communities",
->>>>>>> 20e15abf
 };
 
 export default function RootLayout({
@@ -21,12 +14,8 @@
 }>) {
   return (
     <html lang="en">
-<<<<<<< HEAD
-      <body className="antialiased">
-=======
       <body className="font-sans antialiased">
         <Navigation />
->>>>>>> 20e15abf
         {children}
       </body>
     </html>
