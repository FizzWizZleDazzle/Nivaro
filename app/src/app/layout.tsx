import type { Metadata } from "next";
import "./globals.css";
import Navigation from "@/components/Navigation";
<<<<<<< HEAD
import ClientWrapper from "@/components/ClientWrapper";
import Footer from "@/components/Footer";

export const metadata: Metadata = {
  title: "Nivaro - Complete Club Management Platform | Meetings, Collaboration & Learning",
  description: "Transform your club management with Nivaro. Streamline meetings, boost collaboration, enhance learning experiences, and build stronger communities. Join thousands of successful clubs worldwide.",
  keywords: "club management, community platform, meeting scheduler, project collaboration, learning platform, member engagement, team coordination",
  authors: [{ name: "Nivaro Team" }],
  creator: "Nivaro",
  publisher: "Nivaro",
  openGraph: {
    title: "Nivaro - Complete Club Management Platform",
    description: "Transform your club management with Nivaro. Streamline meetings, boost collaboration, enhance learning experiences, and build stronger communities.",
    type: "website",
    locale: "en_US",
  },
  twitter: {
    card: "summary_large_image",
    title: "Nivaro - Complete Club Management Platform",
    description: "Transform your club management with Nivaro. Streamline meetings, boost collaboration, enhance learning experiences, and build stronger communities.",
=======
import { Analytics } from "@/components/Analytics";
import { CookieConsent } from "@/components/CookieConsent";
import { generateStructuredData } from "@/components/SEO";

export const metadata: Metadata = {
  title: "Nivaro - Club Management Platform",
  description: "A platform for managing clubs and member communities. Create clubs, schedule meetings, collaborate on projects, and build learning communities.",
  keywords: ["club management", "community platform", "meeting scheduler", "project collaboration", "learning platform"],
  authors: [{ name: "Nivaro Team" }],
  creator: "Nivaro",
  publisher: "Nivaro",
  formatDetection: {
    email: false,
    address: false,
    telephone: false,
  },
  metadataBase: new URL(process.env.NEXT_PUBLIC_SITE_URL || 'https://nivaro.com'),
  alternates: {
    canonical: '/',
  },
  openGraph: {
    title: "Nivaro - Club Management Platform",
    description: "A platform for managing clubs and member communities. Create clubs, schedule meetings, collaborate on projects, and build learning communities.",
    url: process.env.NEXT_PUBLIC_SITE_URL || 'https://nivaro.com',
    siteName: "Nivaro",
    images: [
      {
        url: '/og-image.png',
        width: 1200,
        height: 630,
        alt: 'Nivaro - Club Management Platform',
      },
    ],
    locale: 'en_US',
    type: 'website',
  },
  twitter: {
    card: 'summary_large_image',
    title: "Nivaro - Club Management Platform",
    description: "A platform for managing clubs and member communities",
    images: ['/og-image.png'],
>>>>>>> dc549b35
  },
  robots: {
    index: true,
    follow: true,
    googleBot: {
      index: true,
      follow: true,
      'max-video-preview': -1,
      'max-image-preview': 'large',
      'max-snippet': -1,
    },
  },
<<<<<<< HEAD
=======
  verification: {
    // Add your verification tokens here when available
    // google: 'your-google-verification-token',
    // yandex: 'your-yandex-verification-token',
    // bing: 'your-bing-verification-token',
  },
>>>>>>> dc549b35
};

export default function RootLayout({
  children,
}: Readonly<{
  children: React.ReactNode;
}>) {
  // Generate structured data for the website
  const websiteStructuredData = generateStructuredData('WebSite', {});
  const organizationStructuredData = generateStructuredData('Organization', {
    socialLinks: [], // Add your social media links here
  });
  const softwareApplicationStructuredData = generateStructuredData('SoftwareApplication', {});

  return (
    <html lang="en">
<<<<<<< HEAD
      <body className="font-sans antialiased min-h-screen flex flex-col">
        <ClientWrapper>
          <Navigation />
          <main className="flex-1">
            {children}
          </main>
          <Footer />
        </ClientWrapper>
=======
      <head>
        {/* Structured Data */}
        <script
          type="application/ld+json"
          dangerouslySetInnerHTML={{
            __html: JSON.stringify([
              websiteStructuredData,
              organizationStructuredData,
              softwareApplicationStructuredData,
            ]),
          }}
        />
        
        {/* Additional Meta Tags */}
        <meta name="theme-color" content="#2563eb" />
        <meta name="msapplication-TileColor" content="#2563eb" />
        <meta name="apple-mobile-web-app-capable" content="yes" />
        <meta name="apple-mobile-web-app-status-bar-style" content="default" />
        <meta name="apple-mobile-web-app-title" content="Nivaro" />
        
        {/* Preconnect to external domains for better performance */}
        <link rel="preconnect" href="https://fonts.googleapis.com" />
        <link rel="preconnect" href="https://fonts.gstatic.com" crossOrigin="anonymous" />
        
        {/* Favicons */}
        <link rel="icon" href="/favicon.ico" />
        <link rel="apple-touch-icon" href="/apple-touch-icon.png" />
        
        {/* Analytics and Performance Monitoring */}
        <Analytics />
      </head>
      <body className="font-sans antialiased">
        <Navigation />
        <main>{children}</main>
        <CookieConsent />
>>>>>>> dc549b35
      </body>
    </html>
  );
}<|MERGE_RESOLUTION|>--- conflicted
+++ resolved
@@ -1,36 +1,16 @@
 import type { Metadata } from "next";
 import "./globals.css";
 import Navigation from "@/components/Navigation";
-<<<<<<< HEAD
 import ClientWrapper from "@/components/ClientWrapper";
 import Footer from "@/components/Footer";
+import { Analytics } from "@/components/Analytics";
+import { CookieConsent } from "@/components/CookieConsent";
+import { generateStructuredData } from "@/components/SEO";
 
 export const metadata: Metadata = {
   title: "Nivaro - Complete Club Management Platform | Meetings, Collaboration & Learning",
   description: "Transform your club management with Nivaro. Streamline meetings, boost collaboration, enhance learning experiences, and build stronger communities. Join thousands of successful clubs worldwide.",
   keywords: "club management, community platform, meeting scheduler, project collaboration, learning platform, member engagement, team coordination",
-  authors: [{ name: "Nivaro Team" }],
-  creator: "Nivaro",
-  publisher: "Nivaro",
-  openGraph: {
-    title: "Nivaro - Complete Club Management Platform",
-    description: "Transform your club management with Nivaro. Streamline meetings, boost collaboration, enhance learning experiences, and build stronger communities.",
-    type: "website",
-    locale: "en_US",
-  },
-  twitter: {
-    card: "summary_large_image",
-    title: "Nivaro - Complete Club Management Platform",
-    description: "Transform your club management with Nivaro. Streamline meetings, boost collaboration, enhance learning experiences, and build stronger communities.",
-=======
-import { Analytics } from "@/components/Analytics";
-import { CookieConsent } from "@/components/CookieConsent";
-import { generateStructuredData } from "@/components/SEO";
-
-export const metadata: Metadata = {
-  title: "Nivaro - Club Management Platform",
-  description: "A platform for managing clubs and member communities. Create clubs, schedule meetings, collaborate on projects, and build learning communities.",
-  keywords: ["club management", "community platform", "meeting scheduler", "project collaboration", "learning platform"],
   authors: [{ name: "Nivaro Team" }],
   creator: "Nivaro",
   publisher: "Nivaro",
@@ -44,8 +24,8 @@
     canonical: '/',
   },
   openGraph: {
-    title: "Nivaro - Club Management Platform",
-    description: "A platform for managing clubs and member communities. Create clubs, schedule meetings, collaborate on projects, and build learning communities.",
+    title: "Nivaro - Complete Club Management Platform",
+    description: "Transform your club management with Nivaro. Streamline meetings, boost collaboration, enhance learning experiences, and build stronger communities.",
     url: process.env.NEXT_PUBLIC_SITE_URL || 'https://nivaro.com',
     siteName: "Nivaro",
     images: [
@@ -53,7 +33,7 @@
         url: '/og-image.png',
         width: 1200,
         height: 630,
-        alt: 'Nivaro - Club Management Platform',
+        alt: 'Nivaro - Complete Club Management Platform',
       },
     ],
     locale: 'en_US',
@@ -61,10 +41,9 @@
   },
   twitter: {
     card: 'summary_large_image',
-    title: "Nivaro - Club Management Platform",
-    description: "A platform for managing clubs and member communities",
+    title: "Nivaro - Complete Club Management Platform",
+    description: "Transform your club management with Nivaro. Streamline meetings, boost collaboration, enhance learning experiences, and build stronger communities.",
     images: ['/og-image.png'],
->>>>>>> dc549b35
   },
   robots: {
     index: true,
@@ -77,15 +56,12 @@
       'max-snippet': -1,
     },
   },
-<<<<<<< HEAD
-=======
   verification: {
     // Add your verification tokens here when available
     // google: 'your-google-verification-token',
     // yandex: 'your-yandex-verification-token',
     // bing: 'your-bing-verification-token',
   },
->>>>>>> dc549b35
 };
 
 export default function RootLayout({
@@ -102,16 +78,6 @@
 
   return (
     <html lang="en">
-<<<<<<< HEAD
-      <body className="font-sans antialiased min-h-screen flex flex-col">
-        <ClientWrapper>
-          <Navigation />
-          <main className="flex-1">
-            {children}
-          </main>
-          <Footer />
-        </ClientWrapper>
-=======
       <head>
         {/* Structured Data */}
         <script
@@ -143,11 +109,15 @@
         {/* Analytics and Performance Monitoring */}
         <Analytics />
       </head>
-      <body className="font-sans antialiased">
-        <Navigation />
-        <main>{children}</main>
+      <body className="font-sans antialiased min-h-screen flex flex-col">
+        <ClientWrapper>
+          <Navigation />
+          <main className="flex-1">
+            {children}
+          </main>
+          <Footer />
+        </ClientWrapper>
         <CookieConsent />
->>>>>>> dc549b35
       </body>
     </html>
   );
