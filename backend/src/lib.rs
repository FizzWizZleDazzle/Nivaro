--- conflicted
+++ resolved
@@ -1,17 +1,6 @@
 use worker::*;
 
 mod models;
-<<<<<<< HEAD
-
-use models::*;
-
-#[event(fetch)]
-async fn fetch(
-    req: Request,
-    env: Env,
-    _ctx: Context,
-) -> Result<Response> {
-=======
 mod handlers;
 mod meetings;
 
@@ -20,116 +9,11 @@
 
 #[event(fetch)]
 async fn fetch(req: Request, env: Env, _ctx: Context) -> Result<Response> {
->>>>>>> fe848099
     console_error_panic_hook::set_once();
     
     let router = Router::new();
     
     router
-<<<<<<< HEAD
-        .get("/", |_, _| Response::ok("Nivaro Learning API"))
-        .get("/api/learning/courses", get_courses)
-        .post("/api/learning/courses", create_course)
-        .get("/api/learning/courses/:course_id", get_course)
-        .run(req, env)
-        .await
-}
-
-// Simplified handlers that return static data for now
-fn get_courses(_req: Request, _ctx: RouteContext<()>) -> Result<Response> {
-    let courses = vec![
-        Course {
-            id: "course1".to_string(),
-            title: "Introduction to Programming".to_string(),
-            description: "Learn the basics of programming".to_string(),
-            club_id: "club1".to_string(),
-            is_published: true,
-            difficulty: CourseDifficulty::Beginner,
-            estimated_duration: 120,
-            created_by: "admin".to_string(),
-            created_at: "2024-01-01T00:00:00Z".to_string(),
-            updated_at: "2024-01-01T00:00:00Z".to_string(),
-            lessons: vec![],
-        }
-    ];
-    
-    let response = CoursesResponse {
-        courses,
-        total: 1,
-        page: 1,
-        limit: 10,
-    };
-    
-    Response::from_json(&ApiResponse::success(response))
-}
-
-fn create_course(_req: Request, _ctx: RouteContext<()>) -> Result<Response> {
-    let course = Course {
-        id: "course2".to_string(),
-        title: "New Course".to_string(),
-        description: "A new course".to_string(),
-        club_id: "club1".to_string(),
-        is_published: false,
-        difficulty: CourseDifficulty::Beginner,
-        estimated_duration: 60,
-        created_by: "admin".to_string(),
-        created_at: "2024-01-01T00:00:00Z".to_string(),
-        updated_at: "2024-01-01T00:00:00Z".to_string(),
-        lessons: vec![],
-    };
-    
-    Response::from_json(&ApiResponse::success(course))
-}
-
-fn get_course(_req: Request, ctx: RouteContext<()>) -> Result<Response> {
-    let course_id = ctx.param("course_id").map_or("unknown", |v| v);
-    
-    if course_id == "course1" {
-        let course = Course {
-            id: "course1".to_string(),
-            title: "Introduction to Programming".to_string(),
-            description: "Learn the basics of programming".to_string(),
-            club_id: "club1".to_string(),
-            is_published: true,
-            difficulty: CourseDifficulty::Beginner,
-            estimated_duration: 120,
-            created_by: "admin".to_string(),
-            created_at: "2024-01-01T00:00:00Z".to_string(),
-            updated_at: "2024-01-01T00:00:00Z".to_string(),
-            lessons: vec![
-                Lesson {
-                    id: "lesson1".to_string(),
-                    course_id: "course1".to_string(),
-                    title: "Getting Started".to_string(),
-                    description: "Your first lesson".to_string(),
-                    content: LessonContent {
-                        rich_text: Some("<h1>Welcome!</h1><p>This is your first lesson.</p>".to_string()),
-                        video_url: None,
-                        video_embed_id: None,
-                        code_snippets: Some(vec![
-                            CodeSnippet {
-                                id: "code1".to_string(),
-                                language: "javascript".to_string(),
-                                code: "console.log('Hello, World!');".to_string(),
-                                title: Some("Hello World".to_string()),
-                                description: Some("Your first program".to_string()),
-                            }
-                        ]),
-                        resources: None,
-                    },
-                    order: 1,
-                    is_published: true,
-                    estimated_duration: 30,
-                    created_at: "2024-01-01T00:00:00Z".to_string(),
-                    updated_at: "2024-01-01T00:00:00Z".to_string(),
-                }
-            ],
-        };
-        Response::from_json(&ApiResponse::success(course))
-    } else {
-        Response::from_json(&ApiResponse::<Course>::error("Course not found".to_string()))
-    }
-=======
         .get("/", |_, _| Response::ok("Nivaro API - Club Management Platform"))
         
         // Club endpoints
@@ -221,5 +105,4 @@
         
         .run(req, env)
         .await
->>>>>>> fe848099
 }