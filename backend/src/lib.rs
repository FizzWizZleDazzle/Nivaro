use worker::*;

<<<<<<< HEAD
mod forum;

#[event(fetch)]
async fn fetch(
    req: Request,
    _env: Env,
    _ctx: Context,
) -> Result<Response> {
    console_error_panic_hook::set_once();
    
    let url = req.url()?;
    let path = url.path();
    
    // CORS headers
    let mut headers = worker::Headers::new();
    headers.set("Access-Control-Allow-Origin", "*")?;
    headers.set("Access-Control-Allow-Methods", "GET, POST, PUT, DELETE, OPTIONS")?;
    headers.set("Access-Control-Allow-Headers", "Content-Type")?;
    
    // Handle preflight requests
    if req.method() == Method::Options {
        return Ok(Response::empty()?.with_headers(headers));
    }
    
    // Route API requests
    let response = match (req.method(), path) {
        (Method::Get, "/api/forum/questions") => forum::get_questions().await,
        (Method::Post, "/api/forum/questions") => forum::create_question(req).await,
        (Method::Put, path) if path.starts_with("/api/forum/questions/") && path.ends_with("/claim") => {
            let id = path.split('/').nth(4).unwrap_or("");
            forum::claim_question(id, req).await
        },
        (Method::Put, path) if path.starts_with("/api/forum/questions/") && path.ends_with("/resolve") => {
            let id = path.split('/').nth(4).unwrap_or("");
            forum::resolve_question(id).await
        },
        (Method::Get, "/api/forum/tags") => forum::get_tags().await,
        _ => Response::error("Not Found", 404),
    };
    
    match response {
        Ok(mut resp) => {
            for (key, value) in headers.entries() {
                resp.headers_mut().set(&key, &value)?;
            }
            Ok(resp)
        },
        Err(e) => {
            let mut error_resp = Response::error(format!("Error: {}", e), 500)?;
            for (key, value) in headers.entries() {
                error_resp.headers_mut().set(&key, &value)?;
            }
            Ok(error_resp)
        }
    }
=======
mod models;
mod handlers;
mod meetings;

use handlers::*;
use meetings::*;

#[event(fetch)]
async fn fetch(req: Request, env: Env, _ctx: Context) -> Result<Response> {
    console_error_panic_hook::set_once();
    
    let router = Router::new();
    
    router
        .get("/", |_, _| Response::ok("Nivaro API - Club Management Platform"))
        
        // Club endpoints
        .get_async("/api/clubs", |req, ctx| async move {
            handle_clubs(req, ctx).await
        })
        .get_async("/api/clubs/:id", |req, ctx| async move {
            handle_clubs(req, ctx).await
        })
        .post_async("/api/clubs", |req, ctx| async move {
            handle_clubs(req, ctx).await
        })
        .get_async("/api/clubs/:club_id/members", |req, ctx| async move {
            handle_members(req, ctx).await
        })
        .post_async("/api/members/join", |req, ctx| async move {
            handle_members(req, ctx).await
        })
        
        // Meeting endpoints
        .get_async("/api/meetings", |_, _| async move {
            let meetings = get_meetings().await;
            Response::from_json(&meetings)
        })
        
        .get_async("/api/meetings/:id", |_, ctx| async move {
            if let Some(id) = ctx.param("id") {
                if let Some(meeting) = get_meeting(id).await {
                    return Response::from_json(&meeting);
                }
            }
            Response::error("Meeting not found", 404)
        })
        
        .post_async("/api/meetings", |mut req, _| async move {
            match req.json::<CreateMeetingRequest>().await {
                Ok(meeting_data) => {
                    let meeting = create_meeting(meeting_data).await;
                    Response::from_json(&meeting)
                }
                Err(_) => Response::error("Invalid request body", 400),
            }
        })
        
        .put_async("/api/meetings/:id", |mut req, ctx| async move {
            if let Some(id) = ctx.param("id") {
                match req.json::<UpdateMeetingRequest>().await {
                    Ok(updates) => {
                        if let Some(meeting) = update_meeting(id, updates).await {
                            return Response::from_json(&meeting);
                        }
                    }
                    Err(_) => return Response::error("Invalid request body", 400),
                }
            }
            Response::error("Meeting not found", 404)
        })
        
        .delete_async("/api/meetings/:id", |_, ctx| async move {
            if let Some(id) = ctx.param("id") {
                if delete_meeting(id).await {
                    return Response::ok("Meeting deleted");
                }
            }
            Response::error("Meeting not found", 404)
        })
        
        // RSVP endpoints
        .get_async("/api/meetings/:id/rsvps", |_, ctx| async move {
            if let Some(id) = ctx.param("id") {
                let rsvps = get_rsvps(id).await;
                return Response::from_json(&rsvps);
            }
            Response::error("Meeting not found", 404)
        })
        
        .post_async("/api/meetings/:id/rsvps", |mut req, ctx| async move {
            if let Some(id) = ctx.param("id") {
                match req.json::<CreateRSVPRequest>().await {
                    Ok(rsvp_data) => {
                        let rsvp = create_rsvp(id, rsvp_data).await;
                        return Response::from_json(&rsvp);
                    }
                    Err(_) => return Response::error("Invalid request body", 400),
                }
            }
            Response::error("Meeting not found", 404)
        })
        
        .run(req, env)
        .await
>>>>>>> 20e15abf
}<|MERGE_RESOLUTION|>--- conflicted
+++ resolved
@@ -1,65 +1,9 @@
 use worker::*;
 
-<<<<<<< HEAD
-mod forum;
-
-#[event(fetch)]
-async fn fetch(
-    req: Request,
-    _env: Env,
-    _ctx: Context,
-) -> Result<Response> {
-    console_error_panic_hook::set_once();
-    
-    let url = req.url()?;
-    let path = url.path();
-    
-    // CORS headers
-    let mut headers = worker::Headers::new();
-    headers.set("Access-Control-Allow-Origin", "*")?;
-    headers.set("Access-Control-Allow-Methods", "GET, POST, PUT, DELETE, OPTIONS")?;
-    headers.set("Access-Control-Allow-Headers", "Content-Type")?;
-    
-    // Handle preflight requests
-    if req.method() == Method::Options {
-        return Ok(Response::empty()?.with_headers(headers));
-    }
-    
-    // Route API requests
-    let response = match (req.method(), path) {
-        (Method::Get, "/api/forum/questions") => forum::get_questions().await,
-        (Method::Post, "/api/forum/questions") => forum::create_question(req).await,
-        (Method::Put, path) if path.starts_with("/api/forum/questions/") && path.ends_with("/claim") => {
-            let id = path.split('/').nth(4).unwrap_or("");
-            forum::claim_question(id, req).await
-        },
-        (Method::Put, path) if path.starts_with("/api/forum/questions/") && path.ends_with("/resolve") => {
-            let id = path.split('/').nth(4).unwrap_or("");
-            forum::resolve_question(id).await
-        },
-        (Method::Get, "/api/forum/tags") => forum::get_tags().await,
-        _ => Response::error("Not Found", 404),
-    };
-    
-    match response {
-        Ok(mut resp) => {
-            for (key, value) in headers.entries() {
-                resp.headers_mut().set(&key, &value)?;
-            }
-            Ok(resp)
-        },
-        Err(e) => {
-            let mut error_resp = Response::error(format!("Error: {}", e), 500)?;
-            for (key, value) in headers.entries() {
-                error_resp.headers_mut().set(&key, &value)?;
-            }
-            Ok(error_resp)
-        }
-    }
-=======
 mod models;
 mod handlers;
 mod meetings;
+mod forum;
 
 use handlers::*;
 use meetings::*;
@@ -160,7 +104,31 @@
             Response::error("Meeting not found", 404)
         })
         
+        // Forum endpoints
+        .get_async("/api/forum/questions", |_, _| async move {
+            forum::get_questions().await
+        })
+        .post_async("/api/forum/questions", |req, _| async move {
+            forum::create_question(req).await
+        })
+        .put_async("/api/forum/questions/:id/claim", |req, ctx| async move {
+            if let Some(id) = ctx.param("id") {
+                forum::claim_question(id, req).await
+            } else {
+                Response::error("Invalid question ID", 400)
+            }
+        })
+        .put_async("/api/forum/questions/:id/resolve", |_, ctx| async move {
+            if let Some(id) = ctx.param("id") {
+                forum::resolve_question(id).await
+            } else {
+                Response::error("Invalid question ID", 400)
+            }
+        })
+        .get_async("/api/forum/tags", |_, _| async move {
+            forum::get_tags().await
+        })
+        
         .run(req, env)
         .await
->>>>>>> 20e15abf
 }