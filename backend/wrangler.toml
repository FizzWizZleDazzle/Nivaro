name = "backend"
main = "build/worker/shim.mjs"
compatibility_date = "2025-07-17"

[build]
command = "cargo install -q worker-build && worker-build --release"

<<<<<<< HEAD
# Production environment
[env.production]
name = "nivaro-backend"
vars = { ENVIRONMENT = "production" }

# Staging environment  
[env.staging]
name = "nivaro-backend-staging"
vars = { ENVIRONMENT = "staging" }
=======
[[d1_databases]]
binding = "DB"
database_name = "nivaro-auth"
database_id = "placeholder-for-real-deployment"
>>>>>>> 69600ca2
<|MERGE_RESOLUTION|>--- conflicted
+++ resolved
@@ -5,7 +5,11 @@
 [build]
 command = "cargo install -q worker-build && worker-build --release"
 
-<<<<<<< HEAD
+[[d1_databases]]
+binding = "DB"
+database_name = "nivaro-auth"
+database_id = "placeholder-for-real-deployment"
+
 # Production environment
 [env.production]
 name = "nivaro-backend"
@@ -14,10 +18,4 @@
 # Staging environment  
 [env.staging]
 name = "nivaro-backend-staging"
-vars = { ENVIRONMENT = "staging" }
-=======
-[[d1_databases]]
-binding = "DB"
-database_name = "nivaro-auth"
-database_id = "placeholder-for-real-deployment"
->>>>>>> 69600ca2
+vars = { ENVIRONMENT = "staging" }