--- conflicted
+++ resolved
@@ -15,9 +15,6 @@
 worker-macros = { version = "0.6.0" }
 console_error_panic_hook = { version = "0.1.7" }
 serde = { version = "1.0", features = ["derive"] }
-<<<<<<< HEAD
-=======
 serde_json = "1.0"
 js-sys = "0.3"
->>>>>>> c121dc96
 chrono = { version = "0.4", features = ["serde"] }