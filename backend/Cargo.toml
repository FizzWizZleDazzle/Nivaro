--- conflicted
+++ resolved
@@ -15,10 +15,6 @@
 worker-macros = { version = "0.6.0" }
 console_error_panic_hook = { version = "0.1.7" }
 serde = { version = "1.0", features = ["derive"] }
-<<<<<<< HEAD
-js-sys = "0.3"
-=======
 serde_json = "1.0"
 js-sys = "0.3"
-chrono = { version = "0.4", features = ["serde"] }
->>>>>>> 20e15abf
+chrono = { version = "0.4", features = ["serde"] }